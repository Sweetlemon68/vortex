--- conflicted
+++ resolved
@@ -36,10 +36,7 @@
     "Cargo.toml",
     "proto/**/*.proto",
     "flatbuffers/*.fbs",
-<<<<<<< HEAD
-=======
     "README.md",
->>>>>>> 7db0dd14
 ]
 edition = "2021"
 rust-version = "1.81"
