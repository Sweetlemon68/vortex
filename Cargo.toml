[workspace]
members = [
    "bench-vortex",
    "encodings/*",
    "fuzz",
    "pyvortex",
    "vortex-array",
    "vortex-buffer",
    "vortex-datafusion",
    "vortex-datetime-dtype",
    "vortex-dtype",
    "vortex-error",
    "vortex-expr",
    "vortex-flatbuffers",
    "vortex-proto",
    "vortex-sampling-compressor",
    "vortex-scalar",
    "vortex-schema",
    "vortex-serde",
    # "vortex-serde-nosocket2",
    "xtask",
]
resolver = "2"

[workspace.package]
version = "0.12.0"
homepage = "https://github.com/spiraldb/vortex"
repository = "https://github.com/spiraldb/vortex"
authors = ["Vortex Authors <hello@spiraldb.com>"]
license = "Apache-2.0"
keywords = ["vortex"]
include = [
    "benches/*.rs",
    "build.rs",
    "src/**/*.rs",
    "Cargo.toml",
    "proto/**/*.proto",
    "flatbuffers/*.fbs",
    "README.md",
]
edition = "2021"
rust-version = "1.81"
readme = "README.md"
categories = ["database-implementations", "data-structures", "compression"]

[workspace.dependencies]
libfuzzer-sys = "0.4"
ahash = "0.8.11"
allocator-api2 = "0.2.16"
anyhow = "1.0"
arbitrary = "1.3.2"
arrayref = "0.3.7"
arrow = { version = "53.0.0", features = ["prettyprint"] }
arrow-arith = "53.0.0"
arrow-array = "53.0.0"
arrow-buffer = "53.0.0"
arrow-cast = "53.0.0"
arrow-csv = "53.0.0"
arrow-data = "53.0.0"
arrow-ipc = "53.0.0"
arrow-ord = "53.0.0"
arrow-schema = "53.0.0"
arrow-select = "53.0.0"
async-trait = "0.1"
bindgen = "0.70.0"
bytes = "1.6.0"
bzip2 = "0.4.4"
cargo_metadata = "0.18.1"
chrono = "0.4.38"
clap = "4.5.13"
criterion = { version = "0.5.1", features = ["html_reports"] }
croaring = "2.1.0"
csv = "1.3.0"
datafusion = "42.0.0"
datafusion-common = "42.0.0"
datafusion-execution = "42.0.0"
datafusion-expr = "42.0.0"
datafusion-physical-expr = "42.0.0"
datafusion-physical-plan = "42.0.0"
divan = "0.1.14"
duckdb = "1.0.0"
enum-iterator = "2.0.0"
enum_dispatch = "0.3.13"
fallible-iterator = "0.3.0"
fastlanes = "0.1.5"
flatbuffers = "24.3.25"
flexbuffers = "2.0.0"
fs_extra = "1.3.0"
fsst-rs = "0.4.1"
futures = { version = "0.3.30", default-features = false }
futures-executor = "0.3.30"
futures-util = "0.3.30"
getrandom = "0.2.14"
half = { version = "^2", features = ["std", "num-traits"] }
hashbrown = "0.15.0"
homedir = "0.3.3"
humansize = "2.1.3"
indicatif = "0.17.8"
itertools = "0.13.0"
jiff = "0.1.8"
lazy_static = "1.4.0"
leb128 = "0.2.5"
log = "0.4.21"
mimalloc = "0.1.42"
monoio = "0.2.3"
num-traits = "0.2.18"
num_enum = "0.7.2"
object_store = "0.11.0"
parquet = "53.0.0"
paste = "1.0.14"
pin-project = "1.1.5"
prettytable-rs = "0.10.0"
prost = "0.13.0"
prost-build = "0.13.0"
prost-types = "0.13.0"
pyo3 = { version = "0.22.2", features = ["extension-module", "abi3-py311"] }
pyo3-log = "0.11.0"
rand = "0.8.5"
rayon = "1.10.0"
regex = "1.11.0"
reqwest = { version = "0.12.0", features = ["blocking"] }
rstest = "0.23"
seq-macro = "0.3.5"
serde = "1.0.197"
serde_json = "1.0.116"
serde_test = "1.0.176"
simplelog = { version = "0.12.2", features = ["paris"] }
tar = "0.4"
tempfile = "3"
thiserror = "1.0.58"
tokio = "1.37.0"
uninit = "0.6.2"
url = "2"
uuid = "1.8.0"

# BEGIN crates published by this project
<<<<<<< HEAD
vortex-alp = { version = "0.11.0", path = "./encodings/alp" }
vortex-array = { version = "0.11.0", path = "./vortex-array" }
vortex-buffer = { version = "0.11.0", path = "./vortex-buffer" }
vortex-bytebool = { version = "0.11.0", path = "./encodings/bytebool" }
vortex-datafusion = { version = "0.11.0", path = "./vortex-datafusion" }
vortex-datetime-dtype = { version = "0.11.0", path = "./vortex-datetime-dtype" }
vortex-datetime-parts = { version = "0.11.0", path = "./encodings/datetime-parts" }
vortex-dict = { version = "0.11.0", path = "./encodings/dict" }
vortex-dtype = { version = "0.11.0", path = "./vortex-dtype", default-features = false }
vortex-error = { version = "0.11.0", path = "./vortex-error" }
vortex-expr = { version = "0.11.0", path = "./vortex-expr" }
vortex-fastlanes = { version = "0.11.0", path = "./encodings/fastlanes" }
vortex-flatbuffers = { version = "0.11.0", path = "./vortex-flatbuffers" }
vortex-fsst = { version = "0.11.0", path = "./encodings/fsst" }
vortex-proto = { version = "0.11.0", path = "./vortex-proto" }
vortex-roaring = { version = "0.11.0", path = "./encodings/roaring" }
vortex-runend = { version = "0.11.0", path = "./encodings/runend" }
vortex-runend-bool = { version = "0.11.0", path = "./encodings/runend-bool" }
vortex-scalar = { version = "0.11.0", path = "./vortex-scalar", default-features = false }
vortex-schema = { version = "0.11.0", path = "./vortex-schema" }
vortex-serde = { version = "0.11.0", path = "./vortex-serde", default-features = true }
vortex-sampling-compressor = { version = "0.11.0", path = "./vortex-sampling-compressor" }
vortex-zigzag = { version = "0.11.0", path = "./encodings/zigzag" }
=======
vortex-alp = { version = "0.12.0", path = "./encodings/alp" }
vortex-array = { version = "0.12.0", path = "./vortex-array" }
vortex-buffer = { version = "0.12.0", path = "./vortex-buffer" }
vortex-bytebool = { version = "0.12.0", path = "./encodings/bytebool" }
vortex-datafusion = { version = "0.12.0", path = "./vortex-datafusion" }
vortex-datetime-dtype = { version = "0.12.0", path = "./vortex-datetime-dtype" }
vortex-datetime-parts = { version = "0.12.0", path = "./encodings/datetime-parts" }
vortex-dict = { version = "0.12.0", path = "./encodings/dict" }
vortex-dtype = { version = "0.12.0", path = "./vortex-dtype", default-features = false }
vortex-error = { version = "0.12.0", path = "./vortex-error" }
vortex-expr = { version = "0.12.0", path = "./vortex-expr" }
vortex-fastlanes = { version = "0.12.0", path = "./encodings/fastlanes" }
vortex-flatbuffers = { version = "0.12.0", path = "./vortex-flatbuffers" }
vortex-fsst = { version = "0.12.0", path = "./encodings/fsst" }
vortex-proto = { version = "0.12.0", path = "./vortex-proto" }
vortex-roaring = { version = "0.12.0", path = "./encodings/roaring" }
vortex-runend = { version = "0.12.0", path = "./encodings/runend" }
vortex-runend-bool = { version = "0.12.0", path = "./encodings/runend-bool" }
vortex-scalar = { version = "0.12.0", path = "./vortex-scalar", default-features = false }
vortex-schema = { version = "0.12.0", path = "./vortex-schema" }
vortex-serde = { version = "0.12.0", path = "./vortex-serde", default-features = false }
vortex-sampling-compressor = { version = "0.12.0", path = "./vortex-sampling-compressor" }
vortex-zigzag = { version = "0.12.0", path = "./encodings/zigzag" }
>>>>>>> bb8a373f
# END crates published by this project

walkdir = "2.5.0"
worker = "0.4.0"
xshell = "0.2.6"
zigzag = "0.1.0"

[workspace.lints.rust]
warnings = "deny"
unsafe_op_in_unsafe_fn = "deny"

[workspace.lints.clippy]
all = { level = "deny", priority = -1 }
as_ptr_cast_mut = "deny"
borrow_as_ptr = "deny"
cargo = { level = "deny", priority = -1 }
collection_is_never_read = "deny"
cognitive_complexity = "deny"
debug_assert_with_mut_call = "deny"
derive_partial_eq_without_eq = "deny"
exit = "deny"
expect_fun_call = "deny"
expect_used = "deny"
equatable_if_let = "deny"
fallible_impl_from = "deny"
get_unwrap = "deny"
host_endian_bytes = "deny"
if_then_some_else_none = "deny"
inconsistent_struct_constructor = "deny"
manual_assert = "deny"
manual_is_variant_and = "deny"
mem_forget = "deny"
multiple_crate_versions = "allow"
or_fun_call = "deny"
panic_in_result_fn = "deny"
panic = "deny"
same_name_method = "deny"
tests_outside_test_module = "deny"
# todo = "deny"
# unimplemented = "deny"
unwrap_in_result = "deny"
unwrap_used = "deny"
use_debug = "deny"<|MERGE_RESOLUTION|>--- conflicted
+++ resolved
@@ -134,31 +134,6 @@
 uuid = "1.8.0"
 
 # BEGIN crates published by this project
-<<<<<<< HEAD
-vortex-alp = { version = "0.11.0", path = "./encodings/alp" }
-vortex-array = { version = "0.11.0", path = "./vortex-array" }
-vortex-buffer = { version = "0.11.0", path = "./vortex-buffer" }
-vortex-bytebool = { version = "0.11.0", path = "./encodings/bytebool" }
-vortex-datafusion = { version = "0.11.0", path = "./vortex-datafusion" }
-vortex-datetime-dtype = { version = "0.11.0", path = "./vortex-datetime-dtype" }
-vortex-datetime-parts = { version = "0.11.0", path = "./encodings/datetime-parts" }
-vortex-dict = { version = "0.11.0", path = "./encodings/dict" }
-vortex-dtype = { version = "0.11.0", path = "./vortex-dtype", default-features = false }
-vortex-error = { version = "0.11.0", path = "./vortex-error" }
-vortex-expr = { version = "0.11.0", path = "./vortex-expr" }
-vortex-fastlanes = { version = "0.11.0", path = "./encodings/fastlanes" }
-vortex-flatbuffers = { version = "0.11.0", path = "./vortex-flatbuffers" }
-vortex-fsst = { version = "0.11.0", path = "./encodings/fsst" }
-vortex-proto = { version = "0.11.0", path = "./vortex-proto" }
-vortex-roaring = { version = "0.11.0", path = "./encodings/roaring" }
-vortex-runend = { version = "0.11.0", path = "./encodings/runend" }
-vortex-runend-bool = { version = "0.11.0", path = "./encodings/runend-bool" }
-vortex-scalar = { version = "0.11.0", path = "./vortex-scalar", default-features = false }
-vortex-schema = { version = "0.11.0", path = "./vortex-schema" }
-vortex-serde = { version = "0.11.0", path = "./vortex-serde", default-features = true }
-vortex-sampling-compressor = { version = "0.11.0", path = "./vortex-sampling-compressor" }
-vortex-zigzag = { version = "0.11.0", path = "./encodings/zigzag" }
-=======
 vortex-alp = { version = "0.12.0", path = "./encodings/alp" }
 vortex-array = { version = "0.12.0", path = "./vortex-array" }
 vortex-buffer = { version = "0.12.0", path = "./vortex-buffer" }
@@ -182,7 +157,6 @@
 vortex-serde = { version = "0.12.0", path = "./vortex-serde", default-features = false }
 vortex-sampling-compressor = { version = "0.12.0", path = "./vortex-sampling-compressor" }
 vortex-zigzag = { version = "0.12.0", path = "./encodings/zigzag" }
->>>>>>> bb8a373f
 # END crates published by this project
 
 walkdir = "2.5.0"
