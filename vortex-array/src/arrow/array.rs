use arrow_array::array::{
    Array as ArrowArray, ArrayRef as ArrowArrayRef, ArrowPrimitiveType,
    BooleanArray as ArrowBooleanArray, GenericByteArray, NullArray as ArrowNullArray,
    OffsetSizeTrait, PrimitiveArray as ArrowPrimitiveArray, StructArray as ArrowStructArray,
};
use arrow_array::cast::{as_null_array, AsArray};
use arrow_array::types::{
    ByteArrayType, ByteViewType, Date32Type, Date64Type, DurationMicrosecondType,
    DurationMillisecondType, DurationNanosecondType, DurationSecondType, Float16Type, Float32Type,
    Float64Type, Int16Type, Int32Type, Int64Type, Int8Type, Time32MillisecondType,
    Time32SecondType, Time64MicrosecondType, Time64NanosecondType, TimestampMicrosecondType,
    TimestampMillisecondType, TimestampNanosecondType, TimestampSecondType, UInt16Type, UInt32Type,
    UInt64Type, UInt8Type,
};
use arrow_array::{BinaryViewArray, GenericByteViewArray, GenericListArray, StringViewArray};
use arrow_buffer::buffer::{NullBuffer, OffsetBuffer};
use arrow_buffer::{ArrowNativeType, BooleanBuffer, Buffer, ScalarBuffer};
use arrow_schema::{DataType, TimeUnit as ArrowTimeUnit};
use itertools::Itertools;
use vortex_datetime_dtype::TimeUnit;
use vortex_dtype::{DType, NativePType, Nullability, PType};
use vortex_error::{vortex_panic, VortexExpect as _};

use crate::array::{
    BoolArray, ListArray, NullArray, PrimitiveArray, StructArray, TemporalArray, VarBinArray,
    VarBinViewArray,
};
use crate::arrow::FromArrowArray;
use crate::stats::{ArrayStatistics, Stat};
use crate::validity::Validity;
use crate::{ArrayData, IntoArrayData};

impl From<Buffer> for ArrayData {
    fn from(value: Buffer) -> Self {
        PrimitiveArray::new(value.into(), PType::U8, Validity::NonNullable).into_array()
    }
}

impl From<BooleanBuffer> for ArrayData {
    fn from(value: BooleanBuffer) -> Self {
        BoolArray::new(value, Nullability::NonNullable).into_array()
    }
}

impl<T> From<ScalarBuffer<T>> for ArrayData
where
    T: ArrowNativeType + NativePType,
{
    fn from(value: ScalarBuffer<T>) -> Self {
        PrimitiveArray::new(value.into_inner().into(), T::PTYPE, Validity::NonNullable).into_array()
    }
}

impl<O> From<OffsetBuffer<O>> for ArrayData
where
    O: NativePType + OffsetSizeTrait,
{
    fn from(value: OffsetBuffer<O>) -> Self {
        let primitive = PrimitiveArray::new(
            value.into_inner().into_inner().into(),
            O::PTYPE,
            Validity::NonNullable,
        );
        primitive.statistics().set(Stat::IsSorted, true.into());
        primitive
            .statistics()
            .set(Stat::IsStrictSorted, true.into());
        primitive.into_array()
    }
}

impl<T: ArrowPrimitiveType> FromArrowArray<&ArrowPrimitiveArray<T>> for ArrayData
where
    <T as ArrowPrimitiveType>::Native: NativePType,
{
    fn from_arrow(value: &ArrowPrimitiveArray<T>, nullable: bool) -> Self {
        let arr = PrimitiveArray::new(
            value.values().clone().into_inner().into(),
            T::Native::PTYPE,
            nulls(value.nulls(), nullable),
        );

        if T::DATA_TYPE.is_numeric() {
            return arr.into_array();
        }

        match T::DATA_TYPE {
            DataType::Timestamp(time_unit, tz) => {
                let tz = tz.map(|s| s.to_string());
                TemporalArray::new_timestamp(arr.into_array(), time_unit.into(), tz).into()
            }
            DataType::Time32(time_unit) => {
                TemporalArray::new_time(arr.into_array(), time_unit.into()).into()
            }
            DataType::Time64(time_unit) => {
                TemporalArray::new_time(arr.into_array(), time_unit.into()).into()
            }
            DataType::Date32 => TemporalArray::new_date(arr.into_array(), TimeUnit::D).into(),
            DataType::Date64 => TemporalArray::new_date(arr.into_array(), TimeUnit::Ms).into(),
            DataType::Duration(_) => unimplemented!(),
            DataType::Interval(_) => unimplemented!(),
            _ => vortex_panic!("Invalid data type for PrimitiveArray: {}", T::DATA_TYPE),
        }
    }
}

impl<T: ByteArrayType> FromArrowArray<&GenericByteArray<T>> for ArrayData
where
    <T as ByteArrayType>::Offset: NativePType,
{
    fn from_arrow(value: &GenericByteArray<T>, nullable: bool) -> Self {
        let dtype = match T::DATA_TYPE {
            DataType::Binary | DataType::LargeBinary => DType::Binary(nullable.into()),
            DataType::Utf8 | DataType::LargeUtf8 => DType::Utf8(nullable.into()),
            _ => vortex_panic!("Invalid data type for ByteArray: {}", T::DATA_TYPE),
        };
        VarBinArray::try_new(
            value.offsets().clone().into(),
            value.values().clone().into(),
            dtype,
            nulls(value.nulls(), nullable),
        )
        .vortex_expect("Failed to convert Arrow GenericByteArray to Vortex VarBinArray")
        .into_array()
    }
}

impl<T: ByteViewType> FromArrowArray<&GenericByteViewArray<T>> for ArrayData {
    fn from_arrow(value: &GenericByteViewArray<T>, nullable: bool) -> Self {
        let dtype = match T::DATA_TYPE {
            DataType::BinaryView => DType::Binary(nullable.into()),
            DataType::Utf8View => DType::Utf8(nullable.into()),
            _ => vortex_panic!("Invalid data type for ByteViewArray: {}", T::DATA_TYPE),
        };
        VarBinViewArray::try_new(
            value.views().inner().clone().into(),
            value
                .data_buffers()
                .iter()
                .map(|b| b.clone().into())
                .collect::<Vec<_>>(),
            dtype,
            nulls(value.nulls(), nullable),
        )
        .vortex_expect("Failed to convert Arrow GenericByteViewArray to Vortex VarBinViewArray")
        .into_array()
    }
}

impl FromArrowArray<&ArrowBooleanArray> for ArrayData {
    fn from_arrow(value: &ArrowBooleanArray, nullable: bool) -> Self {
        BoolArray::try_new(value.values().clone(), nulls(value.nulls(), nullable))
            .vortex_expect("Validity length cannot mismatch")
            .into_array()
    }
}

impl FromArrowArray<&ArrowStructArray> for ArrayData {
    fn from_arrow(value: &ArrowStructArray, nullable: bool) -> Self {
        StructArray::try_new(
            value
                .column_names()
                .iter()
                .map(|s| (*s).into())
                .collect_vec()
                .into(),
            value
                .columns()
                .iter()
                .zip(value.fields())
                .map(|(c, field)| Self::from_arrow(c.clone(), field.is_nullable()))
                .collect(),
            value.len(),
            nulls(value.nulls(), nullable),
        )
        .vortex_expect("Failed to convert Arrow StructArray to Vortex StructArray")
        .into_array()
    }
}

impl<O: OffsetSizeTrait + NativePType> FromArrowArray<&GenericListArray<O>> for ArrayData {
    fn from_arrow(value: &GenericListArray<O>, nullable: bool) -> Self {
        ListArray::try_new(
            Self::from_arrow(value.values().clone(), value.values().is_nullable()),
            // offsets are always non-nullable
            ArrayData::from(value.offsets().clone()),
            nulls(value.nulls(), nullable),
        )
        .vortex_expect("Failed to convert Arrow StructArray to Vortex StructArray")
        .into_array()
    }
}

impl FromArrowArray<&ArrowNullArray> for ArrayData {
    fn from_arrow(value: &ArrowNullArray, nullable: bool) -> Self {
        assert!(nullable);
        NullArray::new(value.len()).into_array()
    }
}

fn nulls(nulls: Option<&NullBuffer>, nullable: bool) -> Validity {
    if nullable {
        nulls
            .map(|nulls| {
                if nulls.null_count() == nulls.len() {
                    Validity::AllInvalid
                } else {
                    Validity::from(nulls.inner().clone())
                }
            })
            .unwrap_or_else(|| Validity::AllValid)
    } else {
<<<<<<< HEAD
        // assert!(nulls.is_none()); // This does not hold for slices
=======
        assert!(nulls.map(|x| x.null_count() == 0).unwrap_or(true));
>>>>>>> 55d7079d
        Validity::NonNullable
    }
}

impl FromArrowArray<ArrowArrayRef> for ArrayData {
    fn from_arrow(array: ArrowArrayRef, nullable: bool) -> Self {
        match array.data_type() {
            DataType::Boolean => Self::from_arrow(array.as_boolean(), nullable),
            DataType::UInt8 => Self::from_arrow(array.as_primitive::<UInt8Type>(), nullable),
            DataType::UInt16 => Self::from_arrow(array.as_primitive::<UInt16Type>(), nullable),
            DataType::UInt32 => Self::from_arrow(array.as_primitive::<UInt32Type>(), nullable),
            DataType::UInt64 => Self::from_arrow(array.as_primitive::<UInt64Type>(), nullable),
            DataType::Int8 => Self::from_arrow(array.as_primitive::<Int8Type>(), nullable),
            DataType::Int16 => Self::from_arrow(array.as_primitive::<Int16Type>(), nullable),
            DataType::Int32 => Self::from_arrow(array.as_primitive::<Int32Type>(), nullable),
            DataType::Int64 => Self::from_arrow(array.as_primitive::<Int64Type>(), nullable),
            DataType::Float16 => Self::from_arrow(array.as_primitive::<Float16Type>(), nullable),
            DataType::Float32 => Self::from_arrow(array.as_primitive::<Float32Type>(), nullable),
            DataType::Float64 => Self::from_arrow(array.as_primitive::<Float64Type>(), nullable),
            DataType::Utf8 => Self::from_arrow(array.as_string::<i32>(), nullable),
            DataType::LargeUtf8 => Self::from_arrow(array.as_string::<i64>(), nullable),
            DataType::Binary => Self::from_arrow(array.as_binary::<i32>(), nullable),
            DataType::LargeBinary => Self::from_arrow(array.as_binary::<i64>(), nullable),
            DataType::BinaryView => Self::from_arrow(
                array
                    .as_any()
                    .downcast_ref::<BinaryViewArray>()
                    .vortex_expect("Expected Arrow BinaryViewArray for DataType::BinaryView"),
                nullable,
            ),
            DataType::Utf8View => Self::from_arrow(
                array
                    .as_any()
                    .downcast_ref::<StringViewArray>()
                    .vortex_expect("Expected Arrow StringViewArray for DataType::Utf8View"),
                nullable,
            ),
            DataType::Struct(_) => Self::from_arrow(array.as_struct(), nullable),
            DataType::List(_) => Self::from_arrow(array.as_list::<i32>(), nullable),
            DataType::LargeList(_) => Self::from_arrow(array.as_list::<i64>(), nullable),
            DataType::Null => Self::from_arrow(as_null_array(&array), nullable),
            DataType::Timestamp(u, _) => match u {
                ArrowTimeUnit::Second => {
                    Self::from_arrow(array.as_primitive::<TimestampSecondType>(), nullable)
                }
                ArrowTimeUnit::Millisecond => {
                    Self::from_arrow(array.as_primitive::<TimestampMillisecondType>(), nullable)
                }
                ArrowTimeUnit::Microsecond => {
                    Self::from_arrow(array.as_primitive::<TimestampMicrosecondType>(), nullable)
                }
                ArrowTimeUnit::Nanosecond => {
                    Self::from_arrow(array.as_primitive::<TimestampNanosecondType>(), nullable)
                }
            },
            DataType::Date32 => Self::from_arrow(array.as_primitive::<Date32Type>(), nullable),
            DataType::Date64 => Self::from_arrow(array.as_primitive::<Date64Type>(), nullable),
            DataType::Time32(u) => match u {
                ArrowTimeUnit::Second => {
                    Self::from_arrow(array.as_primitive::<Time32SecondType>(), nullable)
                }
                ArrowTimeUnit::Millisecond => {
                    Self::from_arrow(array.as_primitive::<Time32MillisecondType>(), nullable)
                }
                _ => unreachable!(),
            },
            DataType::Time64(u) => match u {
                ArrowTimeUnit::Microsecond => {
                    Self::from_arrow(array.as_primitive::<Time64MicrosecondType>(), nullable)
                }
                ArrowTimeUnit::Nanosecond => {
                    Self::from_arrow(array.as_primitive::<Time64NanosecondType>(), nullable)
                }
                _ => unreachable!(),
            },
            DataType::Duration(u) => match u {
                ArrowTimeUnit::Second => {
                    Self::from_arrow(array.as_primitive::<DurationSecondType>(), nullable)
                }
                ArrowTimeUnit::Millisecond => {
                    Self::from_arrow(array.as_primitive::<DurationMillisecondType>(), nullable)
                }
                ArrowTimeUnit::Microsecond => {
                    Self::from_arrow(array.as_primitive::<DurationMicrosecondType>(), nullable)
                }
                ArrowTimeUnit::Nanosecond => {
                    Self::from_arrow(array.as_primitive::<DurationNanosecondType>(), nullable)
                }
            },
            _ => vortex_panic!(
                "Array encoding not implemented for Arrow data type {}",
                array.data_type().clone()
            ),
        }
    }
}<|MERGE_RESOLUTION|>--- conflicted
+++ resolved
@@ -210,11 +210,7 @@
             })
             .unwrap_or_else(|| Validity::AllValid)
     } else {
-<<<<<<< HEAD
-        // assert!(nulls.is_none()); // This does not hold for slices
-=======
         assert!(nulls.map(|x| x.null_count() == 0).unwrap_or(true));
->>>>>>> 55d7079d
         Validity::NonNullable
     }
 }
