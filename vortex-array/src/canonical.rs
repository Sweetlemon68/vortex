//! Encodings that enable zero-copy sharing of data with Arrow.

use std::sync::Arc;

use arrow_array::{
    ArrayRef, BooleanArray as ArrowBoolArray, Date32Array, Date64Array,
    NullArray as ArrowNullArray, PrimitiveArray as ArrowPrimitiveArray,
    StructArray as ArrowStructArray, Time32MillisecondArray, Time32SecondArray,
    Time64MicrosecondArray, Time64NanosecondArray, TimestampMicrosecondArray,
    TimestampMillisecondArray, TimestampNanosecondArray, TimestampSecondArray,
};
use arrow_buffer::ScalarBuffer;
use arrow_schema::{Field, FieldRef, Fields};
use vortex_datetime_dtype::{is_temporal_ext_type, TemporalMetadata, TimeUnit};
use vortex_dtype::{match_each_native_ptype, DType, NativePType, PType};
use vortex_error::{vortex_bail, VortexError, VortexResult};

use crate::array::{
    varbinview_as_arrow, BoolArray, ExtensionArray, ListArray, NullArray, PrimitiveArray,
    StructArray, TemporalArray, VarBinViewArray,
};
use crate::arrow::wrappers::as_offset_buffer;
use crate::arrow::{infer_data_type, FromArrowArray};
use crate::compute::try_cast;
use crate::encoding::Encoding;
use crate::stats::ArrayStatistics;
use crate::validity::ArrayValidity;
use crate::variants::{PrimitiveArrayTrait, StructArrayTrait};
use crate::{ArrayDType, ArrayData, ArrayLen, IntoArrayData, ToArrayData};

/// The set of canonical array encodings, also the set of encodings that can be transferred to
/// Arrow with zero-copy.
///
/// Note that a canonical form is not recursive, i.e. a StructArray may contain non-canonical
/// child arrays, which may themselves need to be [canonicalized](IntoCanonical).
///
/// # Logical vs. Physical encodings
///
/// Vortex separates logical and physical types, however this creates ambiguity with Arrow, there is
/// no separation. Thus, if you receive an Arrow array, compress it using Vortex, and then
/// decompress it later to pass to a compute kernel, there are multiple suitable Arrow array
/// variants to hold the data.
///
/// To disambiguate, we choose a canonical physical encoding for every Vortex [`DType`], which
/// will correspond to an arrow-rs [`arrow_schema::DataType`].
///
/// # Views support
///
/// Binary and String views, also known as "German strings" are a better encoding format for
/// nearly all use-cases. Variable-length binary views are part of the Apache Arrow spec, and are
/// fully supported by the Datafusion query engine. We use them as our canonical string encoding
/// for all `Utf8` and `Binary` typed arrays in Vortex.
///
#[derive(Debug, Clone)]
pub enum Canonical {
    Null(NullArray),
    Bool(BoolArray),
    Primitive(PrimitiveArray),
    Struct(StructArray),
    // TODO(joe): maybe this should be a ListView, however this will be annoying in spiral
    List(ListArray),
    VarBinView(VarBinViewArray),
    Extension(ExtensionArray),
}

impl Canonical {
    /// Convert a canonical array into its equivalent [ArrayRef](Arrow array).
    ///
    /// Scalar arrays such as Bool and Primitive canonical arrays should convert with
    /// zero copies, while more complex variants such as Struct may require allocations if its child
    /// arrays require decompression.
    pub fn into_arrow(self) -> VortexResult<ArrayRef> {
        Ok(match self {
            Canonical::Null(a) => null_to_arrow(a)?,
            Canonical::Bool(a) => bool_to_arrow(a)?,
            Canonical::Primitive(a) => primitive_to_arrow(a)?,
            Canonical::Struct(a) => struct_to_arrow(a)?,
            Canonical::List(a) => list_to_arrow(a)?,
            Canonical::VarBinView(a) => varbinview_as_arrow(&a),
            Canonical::Extension(a) => {
                if is_temporal_ext_type(a.id()) {
                    temporal_to_arrow(TemporalArray::try_from(a.into_array())?)?
                } else {
                    // Convert storage array directly into arrow, losing type information
                    // that will let us round-trip.
                    // TODO(aduffy): https://github.com/spiraldb/vortex/issues/1167
                    a.storage().into_arrow()?
                }
            }
        })
    }
}

impl Canonical {
    // Create an empty canonical array of the given dtype.
    pub fn empty(dtype: &DType) -> VortexResult<Canonical> {
        let arrow_dtype = infer_data_type(dtype)?;
        ArrayData::from_arrow(
            arrow_array::new_empty_array(&arrow_dtype),
            dtype.is_nullable(),
        )
        .into_canonical()
    }
}

// Unwrap canonical type back down to specialized type.
impl Canonical {
    pub fn into_null(self) -> VortexResult<NullArray> {
        match self {
            Canonical::Null(a) => Ok(a),
            _ => vortex_bail!("Cannot unwrap NullArray from {:?}", &self),
        }
    }

    pub fn into_bool(self) -> VortexResult<BoolArray> {
        match self {
            Canonical::Bool(a) => Ok(a),
            _ => vortex_bail!("Cannot unwrap BoolArray from {:?}", &self),
        }
    }

    pub fn into_primitive(self) -> VortexResult<PrimitiveArray> {
        match self {
            Canonical::Primitive(a) => Ok(a),
            _ => vortex_bail!("Cannot unwrap PrimitiveArray from {:?}", &self),
        }
    }

    pub fn into_struct(self) -> VortexResult<StructArray> {
        match self {
            Canonical::Struct(a) => Ok(a),
            _ => vortex_bail!("Cannot unwrap StructArray from {:?}", &self),
        }
    }

    pub fn into_list(self) -> VortexResult<ListArray> {
        match self {
            Canonical::List(a) => Ok(a),
            _ => vortex_bail!("Cannot unwrap StructArray from {:?}", &self),
        }
    }

    pub fn into_varbinview(self) -> VortexResult<VarBinViewArray> {
        match self {
            Canonical::VarBinView(a) => Ok(a),
            _ => vortex_bail!("Cannot unwrap VarBinViewArray from {:?}", &self),
        }
    }

    pub fn into_extension(self) -> VortexResult<ExtensionArray> {
        match self {
            Canonical::Extension(a) => Ok(a),
            _ => vortex_bail!("Cannot unwrap ExtensionArray from {:?}", &self),
        }
    }
}

fn null_to_arrow(null_array: NullArray) -> VortexResult<ArrayRef> {
    Ok(Arc::new(ArrowNullArray::new(null_array.len())))
}

fn bool_to_arrow(bool_array: BoolArray) -> VortexResult<ArrayRef> {
    Ok(Arc::new(ArrowBoolArray::new(
        bool_array.boolean_buffer(),
        bool_array.logical_validity().to_null_buffer()?,
    )))
}

<<<<<<< HEAD
pub fn primitive_to_arrow(primitive_array: PrimitiveArray) -> VortexResult<ArrayRef> {
    fn as_arrow_array_primitive<T: ArrowPrimitiveType>(
        array: &PrimitiveArray,
    ) -> VortexResult<Arc<ArrowPrimitiveArray<T>>> {
        Ok(Arc::new(ArrowPrimitiveArray::new(
            ScalarBuffer::<T::Native>::new(array.buffer().clone().into_arrow(), 0, array.len()),
=======
fn primitive_to_arrow(array: PrimitiveArray) -> VortexResult<ArrayRef> {
    match_each_native_ptype!(array.ptype(), |$P| {
        Ok(Arc::new(ArrowPrimitiveArray::<<$P as NativePType>::ArrowPrimitiveType>::new(
            ScalarBuffer::<$P>::new(array.buffer().clone().into_arrow(), 0, array.len()),
>>>>>>> 55d7079d
            array.logical_validity().to_null_buffer()?,
        )))
    })
}

fn struct_to_arrow(struct_array: StructArray) -> VortexResult<ArrayRef> {
    let field_arrays: Vec<ArrayRef> =
        Iterator::zip(struct_array.names().iter(), struct_array.children())
            .map(|(name, f)| {
                f.into_canonical()
                    .map_err(|err| {
                        err.with_context(format!("Failed to canonicalize field {}", name))
                    })
                    .and_then(|c| c.into_arrow())
            })
            .collect::<VortexResult<Vec<_>>>()?;

    let arrow_fields: Fields = struct_array
        .names()
        .iter()
        .zip(field_arrays.iter())
        .zip(struct_array.dtypes().iter())
        .map(|((name, arrow_field), vortex_field)| {
            Field::new(
                &**name,
                arrow_field.data_type().clone(),
                vortex_field.is_nullable(),
            )
        })
        .map(Arc::new)
        .collect();

    let nulls = struct_array.logical_validity().to_null_buffer()?;

    Ok(Arc::new(ArrowStructArray::try_new(
        arrow_fields,
        field_arrays,
        nulls,
    )?))
}

// TODO(joe): unify with varbin
fn list_to_arrow(list: ListArray) -> VortexResult<ArrayRef> {
    let offsets = list
        .offsets()
        .into_primitive()
        .map_err(|err| err.with_context("Failed to canonicalize offsets"))?;

    let offsets = match offsets.ptype() {
        PType::I32 | PType::I64 => offsets,
        PType::U64 => try_cast(offsets, PType::I64.into())?.into_primitive()?,
        PType::U32 => try_cast(offsets, PType::I32.into())?.into_primitive()?,

        // Unless it's u64, everything else can be converted into an i32.
        _ => try_cast(offsets.to_array(), PType::I32.into())
            .and_then(|a| a.into_primitive())
            .map_err(|err| err.with_context("Failed to cast offsets to PrimitiveArray of i32"))?,
    };

    let field_ref = FieldRef::new(Field::new_list_field(
        infer_data_type(list.elements().dtype())?,
        list.validity().nullability().into(),
    ));

    let values = list.elements().into_arrow()?;
    let nulls = list.logical_validity().to_null_buffer()?;

    Ok(match offsets.ptype() {
        PType::I32 => Arc::new(arrow_array::ListArray::try_new(
            field_ref,
            as_offset_buffer::<i32>(list.offsets().into_primitive()?),
            values,
            nulls,
        )?),
        PType::I64 => Arc::new(arrow_array::LargeListArray::try_new(
            field_ref,
            as_offset_buffer::<i64>(list.offsets().into_primitive()?),
            values,
            nulls,
        )?),
        _ => vortex_bail!("Invalid offsets type {}", offsets.ptype()),
    })
}

fn temporal_to_arrow(temporal_array: TemporalArray) -> VortexResult<ArrayRef> {
    macro_rules! extract_temporal_values {
        ($values:expr, $prim:ty) => {{
            let temporal_values = try_cast(
                $values,
                &DType::Primitive(<$prim as NativePType>::PTYPE, $values.dtype().nullability()),
            )?
            .into_primitive()?;
            let len = temporal_values.len();
            let nulls = temporal_values.logical_validity().to_null_buffer()?;
            let scalars =
                ScalarBuffer::<$prim>::new(temporal_values.into_buffer().into_arrow(), 0, len);

            (scalars, nulls)
        }};
    }

    Ok(match temporal_array.temporal_metadata() {
        TemporalMetadata::Date(time_unit) => match time_unit {
            TimeUnit::D => {
                let (scalars, nulls) =
                    extract_temporal_values!(&temporal_array.temporal_values(), i32);
                Arc::new(Date32Array::new(scalars, nulls))
            }
            TimeUnit::Ms => {
                let (scalars, nulls) =
                    extract_temporal_values!(&temporal_array.temporal_values(), i64);
                Arc::new(Date64Array::new(scalars, nulls))
            }
            _ => vortex_bail!(
                "Invalid TimeUnit {time_unit} for {}",
                temporal_array.ext_dtype().id()
            ),
        },
        TemporalMetadata::Time(time_unit) => match time_unit {
            TimeUnit::S => {
                let (scalars, nulls) =
                    extract_temporal_values!(&temporal_array.temporal_values(), i32);
                Arc::new(Time32SecondArray::new(scalars, nulls))
            }
            TimeUnit::Ms => {
                let (scalars, nulls) =
                    extract_temporal_values!(&temporal_array.temporal_values(), i32);
                Arc::new(Time32MillisecondArray::new(scalars, nulls))
            }
            TimeUnit::Us => {
                let (scalars, nulls) =
                    extract_temporal_values!(&temporal_array.temporal_values(), i64);
                Arc::new(Time64MicrosecondArray::new(scalars, nulls))
            }
            TimeUnit::Ns => {
                let (scalars, nulls) =
                    extract_temporal_values!(&temporal_array.temporal_values(), i64);
                Arc::new(Time64NanosecondArray::new(scalars, nulls))
            }
            _ => vortex_bail!(
                "Invalid TimeUnit {time_unit} for {}",
                temporal_array.ext_dtype().id()
            ),
        },
        TemporalMetadata::Timestamp(time_unit, _) => {
            let (scalars, nulls) = extract_temporal_values!(&temporal_array.temporal_values(), i64);
            match time_unit {
                TimeUnit::Ns => Arc::new(TimestampNanosecondArray::new(scalars, nulls)),
                TimeUnit::Us => Arc::new(TimestampMicrosecondArray::new(scalars, nulls)),
                TimeUnit::Ms => Arc::new(TimestampMillisecondArray::new(scalars, nulls)),
                TimeUnit::S => Arc::new(TimestampSecondArray::new(scalars, nulls)),
                _ => vortex_bail!(
                    "Invalid TimeUnit {time_unit} for {}",
                    temporal_array.ext_dtype().id()
                ),
            }
        }
    })
}

/// Support trait for transmuting an array into the canonical encoding for its [vortex_dtype::DType].
///
/// This conversion ensures that the array's encoding matches one of the builtin canonical
/// encodings, each of which has a corresponding [Canonical] variant.
///
/// # Invariants
///
/// The DType of the array will be unchanged by canonicalization.
pub trait IntoCanonical {
    fn into_canonical(self) -> VortexResult<Canonical>;

    fn into_arrow(self) -> VortexResult<ArrayRef>
    where
        Self: Sized,
    {
        self.into_canonical()?.into_arrow()
    }
}

/// Encoding VTable for canonicalizing an array.
#[allow(clippy::wrong_self_convention)]
pub trait IntoCanonicalVTable {
    fn into_canonical(&self, array: ArrayData) -> VortexResult<Canonical>;

    fn into_arrow(&self, array: ArrayData) -> VortexResult<ArrayRef>;
}

/// Implement the [IntoCanonicalVTable] for all encodings with arrays implementing [IntoCanonical].
impl<E: Encoding> IntoCanonicalVTable for E
where
    E::Array: IntoCanonical,
    E::Array: TryFrom<ArrayData, Error = VortexError>,
{
    fn into_canonical(&self, data: ArrayData) -> VortexResult<Canonical> {
        let canonical = E::Array::try_from(data.clone())?.into_canonical()?;
        canonical.inherit_statistics(data.statistics());
        Ok(canonical)
    }

    fn into_arrow(&self, array: ArrayData) -> VortexResult<ArrayRef> {
        E::Array::try_from(array)?.into_arrow()
    }
}

/// Trait for types that can be converted from an owned type into an owned array variant.
///
/// # Canonicalization
///
/// This trait has a blanket implementation for all types implementing [IntoCanonical].
pub trait IntoArrayVariant {
    fn into_null(self) -> VortexResult<NullArray>;

    fn into_bool(self) -> VortexResult<BoolArray>;

    fn into_primitive(self) -> VortexResult<PrimitiveArray>;

    fn into_struct(self) -> VortexResult<StructArray>;

    fn into_list(self) -> VortexResult<ListArray>;

    fn into_varbinview(self) -> VortexResult<VarBinViewArray>;

    fn into_extension(self) -> VortexResult<ExtensionArray>;
}

impl<T> IntoArrayVariant for T
where
    T: IntoCanonical,
{
    fn into_null(self) -> VortexResult<NullArray> {
        self.into_canonical()?.into_null()
    }

    fn into_bool(self) -> VortexResult<BoolArray> {
        self.into_canonical()?.into_bool()
    }

    fn into_primitive(self) -> VortexResult<PrimitiveArray> {
        self.into_canonical()?.into_primitive()
    }

    fn into_struct(self) -> VortexResult<StructArray> {
        self.into_canonical()?.into_struct()
    }

    fn into_list(self) -> VortexResult<ListArray> {
        self.into_canonical()?.into_list()
    }

    fn into_varbinview(self) -> VortexResult<VarBinViewArray> {
        self.into_canonical()?.into_varbinview()
    }

    fn into_extension(self) -> VortexResult<ExtensionArray> {
        self.into_canonical()?.into_extension()
    }
}

/// IntoCanonical implementation for Array.
///
/// Canonicalizing an array requires potentially decompressing, so this requires a roundtrip through
/// the array's internal codec.
impl IntoCanonical for ArrayData {
    fn into_canonical(self) -> VortexResult<Canonical> {
        // We only care to know when we canonicalize something non-trivial.
        if !self.is_canonical() && self.len() > 1 {
            log::debug!("Canonicalizing array with encoding {:?}", self.encoding());
        }
        self.encoding().into_canonical(self)
    }
}

/// This conversion is always "free" and should not touch underlying data. All it does is create an
/// owned pointer to the underlying concrete array type.
///
/// This combined with the above [IntoCanonical] impl for [ArrayData] allows simple two-way conversions
/// between arbitrary Vortex encodings and canonical Arrow-compatible encodings.
impl From<Canonical> for ArrayData {
    fn from(value: Canonical) -> Self {
        match value {
            Canonical::Null(a) => a.into_array(),
            Canonical::Bool(a) => a.into_array(),
            Canonical::Primitive(a) => a.into_array(),
            Canonical::Struct(a) => a.into_array(),
            Canonical::List(a) => a.into_array(),
            Canonical::VarBinView(a) => a.into_array(),
            Canonical::Extension(a) => a.into_array(),
        }
    }
}

impl AsRef<ArrayData> for Canonical {
    fn as_ref(&self) -> &ArrayData {
        match self {
            Canonical::Null(a) => a.as_ref(),
            Canonical::Bool(a) => a.as_ref(),
            Canonical::Primitive(a) => a.as_ref(),
            Canonical::Struct(a) => a.as_ref(),
            Canonical::List(a) => a.as_ref(),
            Canonical::VarBinView(a) => a.as_ref(),
            Canonical::Extension(a) => a.as_ref(),
        }
    }
}

impl IntoArrayData for Canonical {
    fn into_array(self) -> ArrayData {
        match self {
            Canonical::Null(a) => a.into_array(),
            Canonical::Bool(a) => a.into_array(),
            Canonical::Primitive(a) => a.into_array(),
            Canonical::Struct(a) => a.into_array(),
            Canonical::List(a) => a.into_array(),
            Canonical::VarBinView(a) => a.into_array(),
            Canonical::Extension(a) => a.into_array(),
        }
    }
}

#[cfg(test)]
mod test {
    use std::sync::Arc;

    use arrow_array::cast::AsArray;
    use arrow_array::types::{Int32Type, Int64Type, UInt64Type};
    use arrow_array::{
        PrimitiveArray as ArrowPrimitiveArray, StringViewArray, StructArray as ArrowStructArray,
    };
    use arrow_buffer::NullBufferBuilder;
    use arrow_schema::{DataType, Field};

    use crate::array::{PrimitiveArray, SparseArray, StructArray};
    use crate::arrow::FromArrowArray;
    use crate::validity::Validity;
    use crate::{ArrayData, IntoArrayData, IntoCanonical};

    #[test]
    fn test_canonicalize_nested_struct() {
        // Create a struct array with multiple internal components.
        let nested_struct_array = StructArray::from_fields(&[
            (
                "a",
                PrimitiveArray::from_vec(vec![1u64], Validity::NonNullable).into_array(),
            ),
            (
                "b",
                StructArray::from_fields(&[(
                    "inner_a",
                    // The nested struct contains a SparseArray representing the primitive array
                    //   [100i64, 100i64, 100i64]
                    // SparseArray is not a canonical type, so converting `into_arrow()` should map
                    // this to the nearest canonical type (PrimitiveArray).
                    SparseArray::try_new(
                        PrimitiveArray::from_vec(vec![0u64; 1], Validity::NonNullable).into_array(),
                        PrimitiveArray::from_vec(vec![100i64], Validity::NonNullable).into_array(),
                        1,
                        0i64.into(),
                    )
                    .unwrap()
                    .into_array(),
                )])
                .unwrap()
                .into_array(),
            ),
        ])
        .unwrap();

        let arrow_struct = nested_struct_array
            .into_arrow()
            .unwrap()
            .as_any()
            .downcast_ref::<ArrowStructArray>()
            .cloned()
            .unwrap();

        assert!(arrow_struct
            .column(0)
            .as_any()
            .downcast_ref::<ArrowPrimitiveArray<UInt64Type>>()
            .is_some());

        let inner_struct = arrow_struct
            .column(1)
            .clone()
            .as_any()
            .downcast_ref::<ArrowStructArray>()
            .cloned()
            .unwrap();

        let inner_a = inner_struct
            .column(0)
            .as_any()
            .downcast_ref::<ArrowPrimitiveArray<Int64Type>>();
        assert!(inner_a.is_some());

        assert_eq!(
            inner_a.cloned().unwrap(),
            ArrowPrimitiveArray::from(vec![100i64]),
        );
    }

    #[test]
    fn roundtrip_struct() {
        let mut nulls = NullBufferBuilder::new(6);
        nulls.append_n_non_nulls(4);
        nulls.append_null();
        nulls.append_non_null();
        let names = Arc::new(StringViewArray::from_iter(vec![
            Some("Joseph"),
            None,
            Some("Angela"),
            Some("Mikhail"),
            None,
            None,
        ]));
        let ages = Arc::new(ArrowPrimitiveArray::<Int32Type>::from(vec![
            Some(25),
            Some(31),
            None,
            Some(57),
            None,
            None,
        ]));

        let arrow_struct = ArrowStructArray::new(
            vec![
                Arc::new(Field::new("name", DataType::Utf8View, true)),
                Arc::new(Field::new("age", DataType::Int32, true)),
            ]
            .into(),
            vec![names, ages],
            nulls.finish(),
        );

        let vortex_struct = ArrayData::from_arrow(&arrow_struct, true);

        assert_eq!(
            &arrow_struct,
            vortex_struct.into_arrow().unwrap().as_struct()
        );
    }
}<|MERGE_RESOLUTION|>--- conflicted
+++ resolved
@@ -166,19 +166,10 @@
     )))
 }
 
-<<<<<<< HEAD
-pub fn primitive_to_arrow(primitive_array: PrimitiveArray) -> VortexResult<ArrayRef> {
-    fn as_arrow_array_primitive<T: ArrowPrimitiveType>(
-        array: &PrimitiveArray,
-    ) -> VortexResult<Arc<ArrowPrimitiveArray<T>>> {
-        Ok(Arc::new(ArrowPrimitiveArray::new(
-            ScalarBuffer::<T::Native>::new(array.buffer().clone().into_arrow(), 0, array.len()),
-=======
-fn primitive_to_arrow(array: PrimitiveArray) -> VortexResult<ArrayRef> {
+pub fn primitive_to_arrow(array: PrimitiveArray) -> VortexResult<ArrayRef> {
     match_each_native_ptype!(array.ptype(), |$P| {
         Ok(Arc::new(ArrowPrimitiveArray::<<$P as NativePType>::ArrowPrimitiveType>::new(
             ScalarBuffer::<$P>::new(array.buffer().clone().into_arrow(), 0, array.len()),
->>>>>>> 55d7079d
             array.logical_validity().to_null_buffer()?,
         )))
     })
